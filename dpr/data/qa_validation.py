--- conflicted
+++ resolved
@@ -63,8 +63,6 @@
     processes = ProcessPool(processes=workers_num)
     logger.info("Matching answers in top docs...")
     get_score_partial = partial(check_answer, match_type=match_type, tokenizer=tokenizer)
-<<<<<<< HEAD
-=======
 
     questions_answers_docs = zip(answers, closest_docs)
     scores = processes.map(get_score_partial, questions_answers_docs)
@@ -102,7 +100,6 @@
         use_title=use_title,
         meta_compressed=meta_compressed,
     )
->>>>>>> 3918c24a
 
     questions_answers_docs = zip(answers, closest_docs)
     scores = processes.map(get_score_partial, questions_answers_docs)
@@ -297,7 +294,7 @@
     return False
 
 
-# answer nomalization
+# answer normalization
 def normalize_kilt(s):
     """Lower text and remove punctuation, articles and extra whitespace."""
 
