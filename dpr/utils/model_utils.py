--- conflicted
+++ resolved
@@ -60,11 +60,7 @@
     if local_rank != -1:
         model = torch.nn.parallel.DistributedDataParallel(
             model,
-<<<<<<< HEAD
-            device_ids=[local_rank],
-=======
             device_ids=[device if device else local_rank],
->>>>>>> 317ac483
             output_device=local_rank,
             find_unused_parameters=True,
         )
@@ -112,9 +108,6 @@
     return _move_to_device(sample, device)
 
 
-<<<<<<< HEAD
-def get_schedule_linear(optimizer, warmup_steps, training_steps, last_epoch=-1):
-=======
 def get_schedule_linear(
     optimizer,
     warmup_steps,
@@ -122,7 +115,7 @@
     steps_shift=0,
     last_epoch=-1,
 ):
->>>>>>> 317ac483
+
     """Create a schedule with a learning rate that decreases linearly after
     linearly increasing during a warmup period.
     """
@@ -132,15 +125,9 @@
         if current_step < warmup_steps:
             return float(current_step) / float(max(1, warmup_steps))
         return max(
-<<<<<<< HEAD
-            0.0,
-            float(training_steps - current_step)
-            / float(max(1, training_steps - warmup_steps)),
-=======
             1e-7,
             float(total_training_steps - current_step)
             / float(max(1, total_training_steps - warmup_steps)),
->>>>>>> 317ac483
         )
 
     return LambdaLR(optimizer, lr_lambda, last_epoch)
