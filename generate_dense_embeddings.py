#!/usr/bin/env python3
# Copyright (c) Facebook, Inc. and its affiliates.
# All rights reserved.
#
# This source code is licensed under the license found in the
# LICENSE file in the root directory of this source tree.

"""
 Command line tool that produces embeddings for a large documents base based on the pretrained ctx & question encoders
 Supposed to be used in a 'sharded' way to speed up the process.
"""
# import argparse

import logging
import math
import os
import pathlib
import pickle
from typing import List, Tuple

import hydra
import numpy as np
import torch
from omegaconf import DictConfig, OmegaConf
from torch import nn

from dpr.data.biencoder_data import BiEncoderPassage
from dpr.models import init_biencoder_components
<<<<<<< HEAD
from dpr.options import (
    add_encoder_params,
    setup_args_gpu,
    print_args,
    set_encoder_params_from_state,
    add_tokenizer_params,
    add_cuda_params,
)
=======
from dpr.options import set_cfg_params_from_state, setup_cfg_gpu
>>>>>>> 317ac483
from dpr.utils.data_utils import Tensorizer
from dpr.utils.model_utils import (
    setup_for_distributed_mode,
    get_model_obj,
    load_states_from_checkpoint,
    move_to_device,
)

logger = logging.getLogger()
logger.setLevel(logging.INFO)
if logger.hasHandlers():
    logger.handlers.clear()
console = logging.StreamHandler()
logger.addHandler(console)


def gen_ctx_vectors(
<<<<<<< HEAD
    ctx_rows: List[Tuple[object, str, str]],
=======
    cfg: DictConfig,
    ctx_rows: List[Tuple[object, BiEncoderPassage]],
>>>>>>> 317ac483
    model: nn.Module,
    tensorizer: Tensorizer,
    insert_title: bool = True,
) -> List[Tuple[object, np.array]]:
    n = len(ctx_rows)
    bsz = cfg.batch_size
    total = 0
    results = []
    for j, batch_start in enumerate(range(0, n, bsz)):
<<<<<<< HEAD

        batch_token_tensors = [
            tensorizer.text_to_tensor(ctx[1], title=ctx[2] if insert_title else None)
            for ctx in ctx_rows[batch_start : batch_start + bsz]
        ]

        ctx_ids_batch = move_to_device(
            torch.stack(batch_token_tensors, dim=0), args.device
        )
        ctx_seg_batch = move_to_device(torch.zeros_like(ctx_ids_batch), args.device)
        ctx_attn_mask = move_to_device(
            tensorizer.get_attn_mask(ctx_ids_batch), args.device
=======
        batch = ctx_rows[batch_start : batch_start + bsz]

        batch_token_tensors = [
            tensorizer.text_to_tensor(
                ctx[1].text, title=ctx[1].title if insert_title else None
            )
            for ctx in batch
        ]

        ctx_ids_batch = move_to_device(
            torch.stack(batch_token_tensors, dim=0), cfg.device
        )
        ctx_seg_batch = move_to_device(torch.zeros_like(ctx_ids_batch), cfg.device)
        ctx_attn_mask = move_to_device(
            tensorizer.get_attn_mask(ctx_ids_batch), cfg.device
>>>>>>> 317ac483
        )
        with torch.no_grad():
            _, out, _ = model(ctx_ids_batch, ctx_seg_batch, ctx_attn_mask)
        out = out.cpu()

<<<<<<< HEAD
        ctx_ids = [r[0] for r in ctx_rows[batch_start : batch_start + bsz]]
=======
        ctx_ids = [r[0] for r in batch]
        extra_info = []
        if len(batch[0]) > 3:
            extra_info = [r[3:] for r in batch]
>>>>>>> 317ac483

        assert len(ctx_ids) == out.size(0)
        total += len(ctx_ids)

<<<<<<< HEAD
        results.extend(
            [(ctx_ids[i], out[i].view(-1).numpy()) for i in range(out.size(0))]
        )

        if total % 10 == 0:
            logger.info("Encoded passages %d", total)

    return results


def main(args):
    saved_state = load_states_from_checkpoint(args.model_file)
    set_encoder_params_from_state(saved_state.encoder_params, args)
    print_args(args)

    tensorizer, encoder, _ = init_biencoder_components(
        args.encoder_model_type, args, inference_only=True
    )
=======
        # TODO: refactor to avoid 'if'
        if extra_info:
            results.extend(
                [
                    (ctx_ids[i], out[i].view(-1).numpy(), *extra_info[i])
                    for i in range(out.size(0))
                ]
            )
        else:
            results.extend(
                [(ctx_ids[i], out[i].view(-1).numpy()) for i in range(out.size(0))]
            )

        if total % 10 == 0:
            logger.info("Encoded passages %d", total)
    return results


@hydra.main(config_path="conf", config_name="gen_embs")
def main(cfg: DictConfig):

    assert cfg.model_file, "Please specify encoder checkpoint as model_file param"
    assert cfg.ctx_src, "Please specify passages source as ctx_src param"
>>>>>>> 317ac483

    cfg = setup_cfg_gpu(cfg)

<<<<<<< HEAD
    encoder, _ = setup_for_distributed_mode(
        encoder,
        None,
        args.device,
        args.n_gpu,
        args.local_rank,
        args.fp16,
        args.fp16_opt_level,
=======
    saved_state = load_states_from_checkpoint(cfg.model_file)
    set_cfg_params_from_state(saved_state.encoder_params, cfg)

    logger.info("CFG:")
    logger.info("%s", OmegaConf.to_yaml(cfg))

    tensorizer, encoder, _ = init_biencoder_components(
        cfg.encoder.encoder_model_type, cfg, inference_only=True
    )

    encoder = encoder.ctx_model if cfg.encoder_type == "ctx" else encoder.question_model

    encoder, _ = setup_for_distributed_mode(
        encoder,
        None,
        cfg.device,
        cfg.n_gpu,
        cfg.local_rank,
        cfg.fp16,
        cfg.fp16_opt_level,
>>>>>>> 317ac483
    )
    encoder.eval()

    # load weights from the model file
    model_to_load = get_model_obj(encoder)
    logger.info("Loading saved model state ...")
    logger.debug("saved model keys =%s", saved_state.model_dict.keys())

    prefix_len = len("ctx_model.")
    ctx_state = {
        key[prefix_len:]: value
        for (key, value) in saved_state.model_dict.items()
        if key.startswith("ctx_model.")
    }
    model_to_load.load_state_dict(ctx_state)

<<<<<<< HEAD
    logger.info("reading data from file=%s", args.ctx_file)

    rows = []
    with open(args.ctx_file) as tsvfile:
        reader = csv.reader(tsvfile, delimiter="\t")
        # file format: doc_id, doc_text, title
        rows.extend([(row[0], row[1], row[2]) for row in reader if row[0] != "id"])
=======
    logger.info("reading data source: %s", cfg.ctx_src)

    ctx_src = hydra.utils.instantiate(cfg.ctx_sources[cfg.ctx_src])
    all_passages_dict = {}
    ctx_src.load_data_to(all_passages_dict)
    all_passages = [(k, v) for k, v in all_passages_dict.items()]
>>>>>>> 317ac483

    shard_size = math.ceil(len(all_passages) / cfg.num_shards)
    start_idx = cfg.shard_id * shard_size
    end_idx = start_idx + shard_size

    logger.info(
        "Producing encodings for passages range: %d to %d (out of total %d)",
        start_idx,
        end_idx,
<<<<<<< HEAD
        len(rows),
    )
    rows = rows[start_idx:end_idx]
=======
        len(all_passages),
    )
    shard_passages = all_passages[start_idx:end_idx]
>>>>>>> 317ac483

    data = gen_ctx_vectors(cfg, shard_passages, encoder, tensorizer, True)

<<<<<<< HEAD
    file = args.out_file + "_" + str(args.shard_id) + ".pkl"
=======
    file = cfg.out_file + "_" + str(cfg.shard_id)
>>>>>>> 317ac483
    pathlib.Path(os.path.dirname(file)).mkdir(parents=True, exist_ok=True)
    logger.info("Writing results to %s" % file)
    with open(file, mode="wb") as f:
        pickle.dump(data, f)

    logger.info("Total passages processed %d. Written to %s", len(data), file)
<<<<<<< HEAD


if __name__ == "__main__":
    parser = argparse.ArgumentParser()

    add_encoder_params(parser)
    add_tokenizer_params(parser)
    add_cuda_params(parser)

    parser.add_argument(
        "--ctx_file", type=str, default=None, help="Path to passages set .tsv file"
    )
    parser.add_argument(
        "--out_file",
        required=True,
        type=str,
        default=None,
        help="output .tsv file path to write results to ",
    )
    parser.add_argument(
        "--shard_id",
        type=int,
        default=0,
        help="Number(0-based) of data shard to process",
    )
    parser.add_argument(
        "--num_shards", type=int, default=1, help="Total amount of data shards"
    )
    parser.add_argument(
        "--batch_size",
        type=int,
        default=32,
        help="Batch size for the passage encoder forward pass",
    )
    args = parser.parse_args()

    assert (
        args.model_file
    ), "Please specify --model_file checkpoint to init model weights"
=======
>>>>>>> 317ac483


<<<<<<< HEAD
    main(args)
=======
if __name__ == "__main__":
    main()
>>>>>>> 317ac483
<|MERGE_RESOLUTION|>--- conflicted
+++ resolved
@@ -9,8 +9,6 @@
  Command line tool that produces embeddings for a large documents base based on the pretrained ctx & question encoders
  Supposed to be used in a 'sharded' way to speed up the process.
 """
-# import argparse
-
 import logging
 import math
 import os
@@ -26,18 +24,8 @@
 
 from dpr.data.biencoder_data import BiEncoderPassage
 from dpr.models import init_biencoder_components
-<<<<<<< HEAD
-from dpr.options import (
-    add_encoder_params,
-    setup_args_gpu,
-    print_args,
-    set_encoder_params_from_state,
-    add_tokenizer_params,
-    add_cuda_params,
-)
-=======
-from dpr.options import set_cfg_params_from_state, setup_cfg_gpu
->>>>>>> 317ac483
+from dpr.options import set_cfg_params_from_state, setup_cfg_gpu, setup_logger
+
 from dpr.utils.data_utils import Tensorizer
 from dpr.utils.model_utils import (
     setup_for_distributed_mode,
@@ -47,20 +35,12 @@
 )
 
 logger = logging.getLogger()
-logger.setLevel(logging.INFO)
-if logger.hasHandlers():
-    logger.handlers.clear()
-console = logging.StreamHandler()
-logger.addHandler(console)
+setup_logger(logger)
 
 
 def gen_ctx_vectors(
-<<<<<<< HEAD
-    ctx_rows: List[Tuple[object, str, str]],
-=======
     cfg: DictConfig,
     ctx_rows: List[Tuple[object, BiEncoderPassage]],
->>>>>>> 317ac483
     model: nn.Module,
     tensorizer: Tensorizer,
     insert_title: bool = True,
@@ -70,22 +50,7 @@
     total = 0
     results = []
     for j, batch_start in enumerate(range(0, n, bsz)):
-<<<<<<< HEAD
-
-        batch_token_tensors = [
-            tensorizer.text_to_tensor(ctx[1], title=ctx[2] if insert_title else None)
-            for ctx in ctx_rows[batch_start : batch_start + bsz]
-        ]
-
-        ctx_ids_batch = move_to_device(
-            torch.stack(batch_token_tensors, dim=0), args.device
-        )
-        ctx_seg_batch = move_to_device(torch.zeros_like(ctx_ids_batch), args.device)
-        ctx_attn_mask = move_to_device(
-            tensorizer.get_attn_mask(ctx_ids_batch), args.device
-=======
         batch = ctx_rows[batch_start : batch_start + bsz]
-
         batch_token_tensors = [
             tensorizer.text_to_tensor(
                 ctx[1].text, title=ctx[1].title if insert_title else None
@@ -99,44 +64,19 @@
         ctx_seg_batch = move_to_device(torch.zeros_like(ctx_ids_batch), cfg.device)
         ctx_attn_mask = move_to_device(
             tensorizer.get_attn_mask(ctx_ids_batch), cfg.device
->>>>>>> 317ac483
         )
         with torch.no_grad():
             _, out, _ = model(ctx_ids_batch, ctx_seg_batch, ctx_attn_mask)
         out = out.cpu()
 
-<<<<<<< HEAD
-        ctx_ids = [r[0] for r in ctx_rows[batch_start : batch_start + bsz]]
-=======
         ctx_ids = [r[0] for r in batch]
         extra_info = []
         if len(batch[0]) > 3:
             extra_info = [r[3:] for r in batch]
->>>>>>> 317ac483
 
         assert len(ctx_ids) == out.size(0)
         total += len(ctx_ids)
 
-<<<<<<< HEAD
-        results.extend(
-            [(ctx_ids[i], out[i].view(-1).numpy()) for i in range(out.size(0))]
-        )
-
-        if total % 10 == 0:
-            logger.info("Encoded passages %d", total)
-
-    return results
-
-
-def main(args):
-    saved_state = load_states_from_checkpoint(args.model_file)
-    set_encoder_params_from_state(saved_state.encoder_params, args)
-    print_args(args)
-
-    tensorizer, encoder, _ = init_biencoder_components(
-        args.encoder_model_type, args, inference_only=True
-    )
-=======
         # TODO: refactor to avoid 'if'
         if extra_info:
             results.extend(
@@ -160,20 +100,9 @@
 
     assert cfg.model_file, "Please specify encoder checkpoint as model_file param"
     assert cfg.ctx_src, "Please specify passages source as ctx_src param"
->>>>>>> 317ac483
 
     cfg = setup_cfg_gpu(cfg)
 
-<<<<<<< HEAD
-    encoder, _ = setup_for_distributed_mode(
-        encoder,
-        None,
-        args.device,
-        args.n_gpu,
-        args.local_rank,
-        args.fp16,
-        args.fp16_opt_level,
-=======
     saved_state = load_states_from_checkpoint(cfg.model_file)
     set_cfg_params_from_state(saved_state.encoder_params, cfg)
 
@@ -194,7 +123,6 @@
         cfg.local_rank,
         cfg.fp16,
         cfg.fp16_opt_level,
->>>>>>> 317ac483
     )
     encoder.eval()
 
@@ -211,22 +139,12 @@
     }
     model_to_load.load_state_dict(ctx_state)
 
-<<<<<<< HEAD
-    logger.info("reading data from file=%s", args.ctx_file)
-
-    rows = []
-    with open(args.ctx_file) as tsvfile:
-        reader = csv.reader(tsvfile, delimiter="\t")
-        # file format: doc_id, doc_text, title
-        rows.extend([(row[0], row[1], row[2]) for row in reader if row[0] != "id"])
-=======
     logger.info("reading data source: %s", cfg.ctx_src)
 
     ctx_src = hydra.utils.instantiate(cfg.ctx_sources[cfg.ctx_src])
     all_passages_dict = {}
     ctx_src.load_data_to(all_passages_dict)
     all_passages = [(k, v) for k, v in all_passages_dict.items()]
->>>>>>> 317ac483
 
     shard_size = math.ceil(len(all_passages) / cfg.num_shards)
     start_idx = cfg.shard_id * shard_size
@@ -236,76 +154,20 @@
         "Producing encodings for passages range: %d to %d (out of total %d)",
         start_idx,
         end_idx,
-<<<<<<< HEAD
-        len(rows),
-    )
-    rows = rows[start_idx:end_idx]
-=======
         len(all_passages),
     )
     shard_passages = all_passages[start_idx:end_idx]
->>>>>>> 317ac483
 
     data = gen_ctx_vectors(cfg, shard_passages, encoder, tensorizer, True)
 
-<<<<<<< HEAD
-    file = args.out_file + "_" + str(args.shard_id) + ".pkl"
-=======
     file = cfg.out_file + "_" + str(cfg.shard_id)
->>>>>>> 317ac483
     pathlib.Path(os.path.dirname(file)).mkdir(parents=True, exist_ok=True)
     logger.info("Writing results to %s" % file)
     with open(file, mode="wb") as f:
         pickle.dump(data, f)
 
     logger.info("Total passages processed %d. Written to %s", len(data), file)
-<<<<<<< HEAD
 
 
 if __name__ == "__main__":
-    parser = argparse.ArgumentParser()
-
-    add_encoder_params(parser)
-    add_tokenizer_params(parser)
-    add_cuda_params(parser)
-
-    parser.add_argument(
-        "--ctx_file", type=str, default=None, help="Path to passages set .tsv file"
-    )
-    parser.add_argument(
-        "--out_file",
-        required=True,
-        type=str,
-        default=None,
-        help="output .tsv file path to write results to ",
-    )
-    parser.add_argument(
-        "--shard_id",
-        type=int,
-        default=0,
-        help="Number(0-based) of data shard to process",
-    )
-    parser.add_argument(
-        "--num_shards", type=int, default=1, help="Total amount of data shards"
-    )
-    parser.add_argument(
-        "--batch_size",
-        type=int,
-        default=32,
-        help="Batch size for the passage encoder forward pass",
-    )
-    args = parser.parse_args()
-
-    assert (
-        args.model_file
-    ), "Please specify --model_file checkpoint to init model weights"
-=======
->>>>>>> 317ac483
-
-
-<<<<<<< HEAD
-    main(args)
-=======
-if __name__ == "__main__":
-    main()
->>>>>>> 317ac483
+    main()